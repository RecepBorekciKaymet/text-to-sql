"""
FastAPI application for converting natural language queries (NLQ) into SQL queries 
and executing SQL queries against a database. This module defines the API endpoints 
for generating SQL queries from natural language input and executing them against 
a database, with the option to return structured reports.

Author: Recep Borekci  
Date: 18/02/2025
"""

import logging
from fastapi import FastAPI, Body
from fastapi.responses import JSONResponse
from pydantic import BaseModel
<<<<<<< HEAD
from utils import convert_nlp_to_sql, execute_sql_query, generate_and_run_sql_query, execute_and_report_helper
=======
from utils import convert_nlp_to_sql, execute_sql_query, generate_and_run_sql_query
>>>>>>> acde77e8

class NLQRequest(BaseModel):
    """
    Represents a request containing a natural language query (NLQ)  
    that needs to be converted into an SQL query.
    
    Attributes:
        text (str): The natural language query input.
    """
    text: str

class SQLRequest(BaseModel):
    """
    Represents a request containing an SQL query  
    that needs to be executed against a database.
    
    Attributes:
        query (str): The SQL query to execute.
    """
    query: str

class CombinedRequest(BaseModel):
    """
    Represents a request containing a natural language query (NLQ)  
    that needs to be converted into an SQL query and executed.

    Attributes:
        text (str): The natural language query input.
    """
    text: str

<<<<<<< HEAD
class FullRequest(BaseModel):
    """
    Represents a request containing a natural language query (NLQ)  
    that needs to be converted into an SQL query and executed,  
    and return the results in a structured format.

    Attributes:
        message (str): The natural language query input.
    """
    message: str

=======
>>>>>>> acde77e8
app = FastAPI()

logging.basicConfig(level=logging.INFO)

@app.post("/generate-sql")
def generate_sql(request: NLQRequest = 
                 Body(..., title="NLQ", description="Natural Language Query to generate SQL")):
    """
    Converts a natural language query (NLQ) into an SQL query.

    Args:
        request (NLQRequest): The request body containing the NLQ. The `text` field of the request 
                               should contain the natural language query to be converted into SQL.

    Returns:
        dict: A dictionary with the generated SQL query under the key 'sql_query'.

    Raises:
        HTTPException: If the input text is empty or exceeds 5000 characters, an error response is returned.
    """

    text = request.text

    if not text or len(text) > 5000:
        return JSONResponse(status_code=400, 
                            content={"detail": "Query cannot be empty" if not text else "Query is too long"})

    sql_query = convert_nlp_to_sql(text)

    return {"sql_query": sql_query}

@app.post("/execute-sql")
def execute_sql(request: SQLRequest = 
                Body(..., title="SQL_Query", description="SQL Query to execute")):
    """
    Executes an SQL query and returns the result.

    Args:
        request (SQLRequest): The request body containing the SQL query. The `query` field of the request 
                               should contain the SQL query to be executed.

    Returns:
        dict: A dictionary containing the query result under the key 'query_result'.

    Raises:
        HTTPException: If the input SQL query is empty or exceeds 5000 characters, an error response is returned.
    """
    query = request.query

    if not query or len(query) > 5000:
        return JSONResponse(status_code=400,
                            content={"detail": "Query cannot be empty" if not query else "Query is too long"})

    query_result = execute_sql_query(query, structured=True)

    return {"query_result": query_result}

@app.post("/generate-and-run-sql")
def generate_and_run_sql(request: CombinedRequest =
                         Body(..., title="Combined_Request")):
    """
    Converts a natural language query (NLQ) into an SQL query.  
    If execution is requested, runs the SQL query and returns the results. Otherwise, only returns the generated SQL query.

    Args:
        request (CombinedRequest): The request body containing the NLQ.

    Returns:
        str: 
            - If execution is **not** requested: Returns the generated SQL query as a plain string.
            - If execution **is** requested: Returns the query result in a Markdown-like format,  
              prefixed with an introductory message such as "Here's the result of the query:".

    Raises:
        HTTPException: If the input text is empty or exceeds 1500 characters.
    """
    text = request.text

    if not text or len(text) > 5000:
        return JSONResponse(status_code=400, 
                            content={"detail": "Query cannot be empty" if not text else "Query is too long"})

    sql_query = generate_and_run_sql_query(text)
<<<<<<< HEAD

    return {"sql_query": sql_query }

@app.post("/execute-and-report")
def execute_and_report(request: FullRequest =
                         Body(..., title="Combined_Request")):
    """
    Processes a user's natural language query by converting it into an SQL query,  
    executing the query, and returning the results in a structured format.  
    If the query involves a tool call (e.g., SQL execution), the tool will be invoked and the results will be included in the response.

    Args:
        request (FullRequest): The request body containing the user's message with the natural language query.

    Returns:
        dict: A structured JSON response containing the results of the SQL execution or failure message,  
              depending on the query's nature and execution success.

    Raises:
        HTTPException: If the input message is empty or exceeds 5000 characters.
    """

    message = request.message

    if not message or len(message) > 5000:
        return JSONResponse(status_code=400, 
                            content={"detail": "Query cannot be empty" if not message else "Query is too long"})

    results = execute_and_report_helper(message)

    return results
=======

    return {"sql_query": sql_query }
>>>>>>> acde77e8
<|MERGE_RESOLUTION|>--- conflicted
+++ resolved
@@ -12,11 +12,7 @@
 from fastapi import FastAPI, Body
 from fastapi.responses import JSONResponse
 from pydantic import BaseModel
-<<<<<<< HEAD
 from utils import convert_nlp_to_sql, execute_sql_query, generate_and_run_sql_query, execute_and_report_helper
-=======
-from utils import convert_nlp_to_sql, execute_sql_query, generate_and_run_sql_query
->>>>>>> acde77e8
 
 class NLQRequest(BaseModel):
     """
@@ -48,7 +44,6 @@
     """
     text: str
 
-<<<<<<< HEAD
 class FullRequest(BaseModel):
     """
     Represents a request containing a natural language query (NLQ)  
@@ -59,9 +54,7 @@
         message (str): The natural language query input.
     """
     message: str
-
-=======
->>>>>>> acde77e8
+      
 app = FastAPI()
 
 logging.basicConfig(level=logging.INFO)
@@ -145,10 +138,9 @@
                             content={"detail": "Query cannot be empty" if not text else "Query is too long"})
 
     sql_query = generate_and_run_sql_query(text)
-<<<<<<< HEAD
 
     return {"sql_query": sql_query }
-
+ 
 @app.post("/execute-and-report")
 def execute_and_report(request: FullRequest =
                          Body(..., title="Combined_Request")):
@@ -176,8 +168,4 @@
 
     results = execute_and_report_helper(message)
 
-    return results
-=======
-
-    return {"sql_query": sql_query }
->>>>>>> acde77e8
+    return results